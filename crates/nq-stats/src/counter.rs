use nq_core::Timestamp;
use tracing::debug;

#[derive(Debug, Default)]
pub struct CounterSeries {
    // windows: Option<usize>,
    timestamps: Vec<Timestamp>,
    samples: Vec<f64>,
}

pub struct SampleRange {
    start: (Timestamp, f64),
    end: (Timestamp, f64),
}

impl CounterSeries {
    pub fn new() -> Self {
        Self {
            timestamps: Vec::new(),
            samples: Vec::new(),
        }
    }

    pub fn add(&mut self, timestamp: Timestamp, sample: f64) {
        if let Some(&last_timestamp) = self.timestamps.last() {
            if timestamp > last_timestamp {
                self.timestamps.push(timestamp);
                self.samples.push(sample);
                return;
            }
        }
<<<<<<< HEAD
        let idx = self.timestamps.partition_point(|&p| p < timestamp);
=======
        let idx = self.timestamps.partition_point(|p| p < &timestamp);
>>>>>>> 98e9a80d

        if idx == self.samples.len() {
            self.timestamps.push(timestamp);
            self.samples.push(sample);
        } else {
            self.timestamps.insert(idx, timestamp);
            self.samples.insert(idx, sample);
        }
    }

    pub fn sample_interval(&self, from: Timestamp, to: Timestamp) -> Option<SampleRange> {
        let start_idx = self.timestamps.partition_point(|&t| t < from);
        let end_idx = self.timestamps.partition_point(|&t| t <= to);

        // Adjust start_idx to include the sample at the boundary of `from`.
        // This ensures the interval calculation correctly reflects the moving average nature
        // by capturing the cumulative metric up to the start of the interval.
        // For example, to calculate the sum for the last 4 intervals
        // the start sample should be at the index before the `from` timestamp.
        let start_idx = if start_idx > 0 { start_idx - 1 } else { start_idx };

        if start_idx >= end_idx || start_idx >= self.timestamps.len() {
            return None;
        }

        let start = self
            .timestamps
            .get(start_idx)
            .copied()
            .zip(self.samples.get(start_idx).copied())?;
        let end = self
            .timestamps
            .get(end_idx.saturating_sub(1))
            .copied()
            .zip(self.samples.get(end_idx.saturating_sub(1)).copied())?;

        debug!("sample interval: from={from:?}, to={to:?}, start_idx={start_idx}, end_idx={end_idx}, start={start:?}, end={end:?}");

        Some(SampleRange { start, end })
    }

    pub fn average(&self) -> Option<f64> {
        self.interval_average(*self.timestamps.first()?, *self.timestamps.last()?)
    }

    pub fn sum(&self) -> f64 {
        self.samples.last().copied().unwrap_or_default()
    }

    pub fn interval_sum(&self, from: Timestamp, to: Timestamp) -> f64 {
        let Some(SampleRange {
                     start: (_start_ts, start_sample),
                     end: (_end_ts, end_sample),
                 }) = self.sample_interval(from, to)
            else {
                return 0.0;
            };

        end_sample - start_sample
    }

    pub fn interval_average(&self, from: Timestamp, to: Timestamp) -> Option<f64> {
        let SampleRange {
            start: (start_ts, _),
            end: (end_ts, _),
        } = self.sample_interval(from, to)?;

        let sum = self.interval_sum(from, to);
        let duration = end_ts.duration_since(start_ts).as_secs_f64();

        if duration == 0.0 {
            return None;
        }

        Some(sum / duration)
    }

    pub fn samples(&self) -> impl Iterator<Item = f64> + Clone + '_ {
        self.samples.iter().copied()
    }
}

#[cfg(test)]
mod tests {
    use std::time::Duration;

    use nq_core::Timestamp;

    use crate::{counter::CounterSeries, instant_minus_intervals};

    fn avg_first_n(n: f64) -> f64 {
        (n + 1.0) / 2.0
    }

    #[test]
    fn average_simple() {
        let mut ts = CounterSeries::new();
        assert_eq!(ts.average(), None);

        let now = Timestamp::now();

        for n in 0..10 {
            ts.add(now + n * Duration::from_secs(1), n as f64);
        }

        assert_eq!(ts.average(), Some(1.0))
    }

    #[test]
    fn average_intervaled() {
        let mut ts = CounterSeries::new();
        let start = Timestamp::now();

        let intervals = 4;
        let interval_length = Duration::from_secs(1);

        // Ase cumulative samples
        for n in 0..=10 {
            ts.add(start + interval_length * n as u32, (n * (n + 1) / 2) as f64);
        }

        let total_avg = ts.average().unwrap();
        assert_eq!(total_avg, avg_first_n(10.0));

        let to = start + interval_length * 10 + Duration::from_millis(1);
        let from = instant_minus_intervals(to, intervals, interval_length);
        let interval_avg = ts.interval_average(from, to).unwrap();
        assert_eq!(interval_avg, 8.5); // (10 + 9 + 8 + 7) / 4
    }
}<|MERGE_RESOLUTION|>--- conflicted
+++ resolved
@@ -28,12 +28,8 @@
                 self.samples.push(sample);
                 return;
             }
-        }
-<<<<<<< HEAD
+      }
         let idx = self.timestamps.partition_point(|&p| p < timestamp);
-=======
-        let idx = self.timestamps.partition_point(|p| p < &timestamp);
->>>>>>> 98e9a80d
 
         if idx == self.samples.len() {
             self.timestamps.push(timestamp);
